[project]
name = "exseas_explorer"
version = "0.1.0"
description = "Web application displaying areas associated with extreme weather events"
authors = [{name = "Roman Attinger"}]
license = "MIT"
requires-python = ">=3.12, <3.13"

dependencies = [
<<<<<<< HEAD
  "click == 8.2.1",
  "dash ==3.2.0",
  "dash-bootstrap-components ==2.0.4",
  "dash-extensions ==2.0.4",
  "dash-leaflet ==1.1.3",
=======
  "click ==8.3.0",
  "dash ~= 2.18.2",
  "dash-bootstrap-components ~= 1.6.0",
  "dash-extensions ~= 1.0.20",
  "dash-leaflet ~= 0.1.28",
>>>>>>> a4b59a57
  "fiona ==1.10.1",
  "geojson ==3.2.0",
  "geopandas ==1.1.1",
  "matplotlib ==3.10.7",
  "netCDF4 ==1.7.3",
  "numpy ==2.3.4",
  "pandas ==2.3.3",
  "pyproj ==3.7.2",
  "rasterio ==1.4.3",
  "shapely ==2.1.2",
  "xarray ==2025.10.1",
]

[tool.poetry.group.dev.dependencies]
black = "^25.1.0"
ipykernel = "^6.29.5"
mypy = "^1.18.2"
pandas-stubs = "^2.3.2.250926"
poetry = "2.2"
pytest = "^8.3.5"
pytest-cov = "^7.0.0"
ruff = "^0.14.2"

[build-system]
requires = ["poetry-core>=2.2", "setuptools>=42"]
build-backend = "poetry.core.masonry.api"

[tool.mypy]
files = "exseas_explorer"
show_error_codes = true

[[tool.mypy.overrides]]
ignore_missing_imports = true
module = [
  "dash_bootstrap_components.*",
  "dash_extensions.*",
  "dash_leaflet.*",
  "dash.*",
  "geojson.*",
  "geopandas.*",
  "matplotlib.*",
  "pytest.*",
  "rasterio.*",
  "setuptools",
  "shapely.*",
]

[tool.ruff]

[tool.ruff.lint]
# E402: module level import not at top of file
# E501: line too long - let the formatter worry about this
# E731: do not assign a lambda expression, use a def
ignore = [
  "E402",
  "E501",
  "E731",
]
select = [
  "E", # Pycodestyle
  "F", # Pyflakes
  "I", # isort
  "TID",  # flake8-tidy-imports (absolute imports),
  "UP", # Pyupgrade
  "W", # warnings
]

[tool.ruff.lint.isort]
known-first-party = ["exseas_explorer"]<|MERGE_RESOLUTION|>--- conflicted
+++ resolved
@@ -7,19 +7,11 @@
 requires-python = ">=3.12, <3.13"
 
 dependencies = [
-<<<<<<< HEAD
-  "click == 8.2.1",
+  "click ==8.3.0",
   "dash ==3.2.0",
   "dash-bootstrap-components ==2.0.4",
   "dash-extensions ==2.0.4",
   "dash-leaflet ==1.1.3",
-=======
-  "click ==8.3.0",
-  "dash ~= 2.18.2",
-  "dash-bootstrap-components ~= 1.6.0",
-  "dash-extensions ~= 1.0.20",
-  "dash-leaflet ~= 0.1.28",
->>>>>>> a4b59a57
   "fiona ==1.10.1",
   "geojson ==3.2.0",
   "geopandas ==1.1.1",
