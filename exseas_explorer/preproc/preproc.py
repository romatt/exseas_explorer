"""
Sub-module containing pre-processing functionality
"""

import logging
import os
import sys

import click
import numpy as np
import pandas as pd
import xarray as xr
from geopandas import GeoDataFrame
from pyproj import CRS
from rasterio import features
from rasterio.transform import Affine
from shapely.geometry import shape

level = logging.INFO
fmt = "[%(levelname)s] %(asctime)s - %(message)s"
logging.basicConfig(stream=sys.stdout, level=level, format=fmt)
logger = logging.getLogger("__NAME__")


def affine_transform(array) -> Affine:
    """Returns the transform operator relating index coordinates to
    geographical coordinates of the dataset

    Returns
    -------
    rasterio.transform.Affine
        transform operator for georeferencing guidance data
    """

    mean_grid_spacing: float = (
        np.gradient(array.lon).mean() + np.gradient(array.lat).mean()
    ) / 2

    return Affine.translation(
        array.lon.values[0] - 0.5 * mean_grid_spacing,
        array.lat.values[0] - 0.5 * mean_grid_spacing,
    ) * Affine.scale(mean_grid_spacing, mean_grid_spacing)


def extract_contours(array: xr.DataArray):
    """
    Extract contours

    Parameters
    ----------
    array : xr.DataArray
        Input data array (do not pass a dataset!)

    Returns
    -------
    GeoDataFrame
        Polygons of input array in a geodataframe
    """

    # List holding all and land only contours
    polygons = []

    # Compute affine transformer (relating x-y to coordiantes)
    affine = affine_transform(array)

    # Iterate over years
    for year in array.year:

        # Contour object generator
        contours = features.shapes(
            array.sel(year=year).values, transform=affine, connectivity=4
        )

        # Iterate over object generator
        for geom, val in contours:

            # Avoid passing entire domain as final polygon
            if val != 0:

                # Extract geometry and save to large list
                geometry = shape(geom)

                # Buffer polygon to make it smooth
                geometry = geometry.buffer(0.5, join_style=3).buffer(-0.5, join_style=2)

                # Save polygon to list of polygons
                polygons.append([int(val), geometry])

    # Convert list to GeoDataFrame
    gdf = GeoDataFrame(
        data=polygons, columns=["lab", "geometry"], crs=CRS.from_epsg(4326)
    )

    return gdf


def extend_domain(da: xr.DataArray):
    """
    Extend domain both east and west by another 360 degrees to avoid polygons
    getting cut off at the date-line

    Parameters
    ----------
    ds : xr.DataArray
        Input data array

    Returns
    -------
    out : xr.DataArray
        Output data array with extended domain
    """

    out = xr.concat([da[:, :, :-1], da[:, :, :-1], da], dim="lon")
    out.coords["lon"] = np.linspace(-540, 540, 2161)

    return out


@click.command()
@click.option(
    "-w", "--work_dir", default="/net/thermo/atmosdyn/maxibo/intexseas/webpage/"
)
@click.option("-p", "--patch_file", default="patches_40y_era5_RTOT_djf_ProbDry.nc")
def update_patches(
    work_dir="/ytpool/data/ETH/INTEXseas/", patch_file="patches_T2M_jja_ProbHot.nc"
):
    """Read extreme season patches from NetCDF file, convert to polygons, and
    save as GeoJSON files

    Parameters
    ----------
    work_dir : str
        Working directory
    patch_file : str
        Input file to process

    Examples
    --------

    >>> files=*.nc
    >>> for file in $files; do python /home/roman/projects/exseas_explorer/exseas_explorer/preproc/preproc.py -w /ytpool/data/ETH/INTEXseas/ -p $file; done
    """

    logger.info(f"Processing {work_dir}{patch_file}")

    # Read NetCDF file
    in_file = xr.open_dataset(os.path.join(work_dir, patch_file))

    # Re-name key xarray and change data-type to work with shapes features
    in_file = in_file.rename({"key": "year"}).astype(np.float32)

    # Read dataframe with additional data on patches
    list_file = (
        patch_file.replace("patches", "list").replace(".nc", ".txt").replace("Prob", "")
    )
    patch_data = pd.read_csv(os.path.join(work_dir, list_file), na_values="-999.99")
    patch_data = patch_data.astype({"lab": "int32", "key": "int32"})

    # Read dataframe with literature information
    lit_file = (
        patch_file.replace("patches", "lit").replace(".nc", ".txt").replace("Prob", "")
    )
    lit_data = pd.read_csv(
        os.path.join(work_dir, lit_file),
        na_values="-999.99",
        skip_blank_lines=True,
        sep=";",
    )
    lit_data = lit_data.astype({"Label": "int32", "Year": "int32"})
    lit_data = lit_data.drop(columns=["Year", "Season"])
    # Some labels have multiple citations, need to aggreate those into lists
    lit_data = lit_data.groupby("Label").agg(dict)

    # Expand domain and extract contours
    label = extend_domain(in_file.label)
    patch = extract_contours(label)

    # Merge contour data with geodataframe
    patch_out = patch.merge(patch_data, on="lab")
    patch_out = patch_out.rename(columns={"lab": "Label", "key": "Year"})

    # Merge literature data with DF
    patch_out = patch_out.merge(lit_data, on="Label", how="left")

    # Drop unused columns
    patch_out = patch_out.drop(
        columns=[
            "ngp",
            "land_ngp",
            "median_prob",
            "mean_prob",
            "land_median_prob",
            "land_mean_prob",
            "median_ano",
            "land_median_ano",
        ]
    )

    # Combine polygons with same label
    patch_out = patch_out.dissolve(by="Label").reset_index(level=0)
<<<<<<< HEAD

    # Remove geometries smaller than 100'000km^2
    patch_out.drop(patch_out[patch_out["area"] < 100000].index, inplace=True)
=======
>>>>>>> 078dfca8

    # Save geometries to file
    file_end = patch_file.replace("nc", "geojson")
    patch_out.to_file(os.path.join(work_dir, file_end), driver="GeoJSON", index=False)


if __name__ == "__main__":
    update_patches()<|MERGE_RESOLUTION|>--- conflicted
+++ resolved
@@ -198,12 +198,9 @@
 
     # Combine polygons with same label
     patch_out = patch_out.dissolve(by="Label").reset_index(level=0)
-<<<<<<< HEAD
 
     # Remove geometries smaller than 100'000km^2
     patch_out.drop(patch_out[patch_out["area"] < 100000].index, inplace=True)
-=======
->>>>>>> 078dfca8
 
     # Save geometries to file
     file_end = patch_file.replace("nc", "geojson")
