# Run this app with `python app.py` and
# visit http://127.0.0.1:8050/ in your web browser.

import importlib.resources as pkg_resources
import pathlib

import dash_bootstrap_components as dbc
import dash_leaflet as dl
import dash_leaflet.express as dlx
from dash import Dash, dcc, html
from dash.dependencies import Input, Output
from dash_extensions.javascript import Namespace
<<<<<<< HEAD
=======

>>>>>>> 8f0873b1
from exseas_explorer.util import (
    filter_patches,
    generate_cbar,
    generate_dl,
    generate_poly,
    generate_table,
    load_patches,
)

# allow arbitrary locations if exseas_explorer is installed and
# default to /var/www otherwise
try:
    DATA_DIR = pkg_resources.files("exseas_explorer") / "data"
except ModuleNotFoundError:
    DATA_DIR = pathlib.Path("/var/www/exseas_explorer/exseas_explorer/data/")


ns = Namespace("myNamespace", "mySubNamespace")

# OPTIONS
MIN_YEAR = 1950
MAX_YEAR = 2020
MIN_NUM_EVENTS = 1
MAX_NUM_EVENTS = 20
lon_range: list[float] = [-180, 180]
lat_range: list[float] = [-90, 90]
DEFAULT_SETTING = "patches_T2M_djf_ProbCold"
PARAMETER_LIST = [
    {"label": "2m Temperature", "value": "T2M"},
    {"label": "Total Precipitation", "value": "RTOT"},
    {"label": "10m Win", "value": "WG10"},
]
PARAMETER_OPTIONS = {
    "T2M": {
        "options": [
            {"label": "Hot", "value": "ProbHot"},
            {"label": "Cold", "value": "ProbCold"},
        ]
    },
    "RTOT": {
        "options": [
            {"label": "Wet", "value": "ProbWet"},
            {"label": "Dry", "value": "ProbDry"},
        ]
    },
    "WG10": {
        "options": [
            {"label": "Windy", "value": "ProbWindy"},
            {"label": "Calm", "value": "ProbCalm"},
        ]
    },
}
SEASON_LIST = [
    {"label": "DJF", "value": "djf"},
    {"label": "MAM", "value": "mam"},
    {"label": "JJA", "value": "jja"},
    {"label": "SON", "value": "son"},
]
LOCATION_LIST = [
    {"label": "All Objects", "value": "all_patches_"},
    {"label": "Land Objects Only", "value": "land_patches_"},
]
RANKING_LIST = [
    {"label": "Area", "value": 1},
    {"label": "Area over Land", "value": 2},
    {"label": "Mean Anomaly", "value": 3},
    {"label": "Mean Anomaly over Land", "value": 4},
    {"label": "Integrated Anomaly", "value": 5},
    {"label": "Integrated Anomaly over Land", "value": 6},
]
REGION_LIST = [
    {"label": "World", "value": "world"},
    {"label": "Northern Hemisphere", "value": "nh"},
    {"label": "Southern Hemisphere", "value": "sh"},
    {"label": "Europe", "value": "europe"},
    {"label": "North America", "value": "na"},
    {"label": "Asia", "value": "asia"},
]

# LOAD DEFAULT PATCHES
default_patches = load_patches(str(DATA_DIR / f"{DEFAULT_SETTING}.geojson"))
default_patches = filter_patches(default_patches)
classes = list(default_patches["label"])
colorscale = generate_cbar(list(default_patches["year"]))
poly_table = generate_table(default_patches, colorscale, classes)
poly_download = generate_dl(default_patches, DEFAULT_SETTING)

# POLYGON STYLE DEFINITIONS
style = dict(fillOpacity=0.5, weight=2)
hideout_dict = dict(
    colorscale=colorscale, classes=classes, style=style, colorProp="label"
)

# Header row
header = html.Div(
    [
        dbc.Row(
            className="title",
            children=[
                dbc.Col(
                    [
                        dbc.NavbarBrand(
                            "INTEXseas Extreme Season Explorer",
                            className="ml-1",
                            style={
                                "font-size": "x-large",
                                "padding": "10px",
                                "line-height": "60px",
                                "color": "white",
                            },
                        )
                    ]
                ),
                dbc.Col(
                    [
                        html.Img(
                            src="/assets/eth_logo.png",
                            height="60px",
                            style={"padding": "10px", "float": "right"},
                        ),
                        html.Img(
                            src="/assets/iac_logo.png",
                            height="60px",
                            style={"padding": "10px", "float": "right"},
                        ),
                    ]
                ),
            ],
        )
    ],
    className="navbar-expand-lg navbar-light bg-primary",
)

# Navigation row
navbar = html.Div(
    [
        dbc.Row(
            children=[
                dbc.Col(
                    [
                        "Parameter:",
                        dcc.Dropdown(
                            PARAMETER_LIST,
                            "T2M",
                            id="parameter-selector",
                            clearable=False,
                            searchable=False,
                        ),
                    ],
                    className="nav_column_top",
                ),
                dbc.Col(
                    [
                        "Type of extreme:",
                        dcc.Dropdown(
                            PARAMETER_OPTIONS["T2M"]["options"],
                            "ProbCold",
                            id="option-selector",
                            clearable=False,
                            searchable=False,
                        ),
                    ],
                    className="nav_column_top",
                ),
                dbc.Col(
                    [
                        "Season:",
                        dcc.Dropdown(
                            SEASON_LIST,
                            "djf",
                            id="season-selector",
                            clearable=False,
                            searchable=False,
                        ),
                    ],
                    className="nav_column_top",
                ),
                dbc.Col(
                    [
                        "Sort by:",
                        dcc.Dropdown(
                            RANKING_LIST,
                            1,
                            id="ranking-selector",
                            clearable=False,
                            searchable=False,
                        ),
                    ],
                    className="nav_column_top",
                ),
                dbc.Col(
                    [
                        "Region:",
                        dcc.Dropdown(
                            REGION_LIST,
                            "world",
                            id="region-selector",
                            clearable=False,
                            searchable=False,
                        ),
                    ],
                    className="nav_column_top",
                ),
                dbc.Col(
                    [
                        "Number of events:",
                        html.Br(),
                        dcc.Input(
                            value=10,
                            id="nval-selector",
                            type="number",
                            min=MIN_NUM_EVENTS,
                            max=MAX_NUM_EVENTS,
                            step=1,
                        ),
                    ],
                    className="nav_column_top",
                ),
            ]
        ),
        dbc.Row(
            children=[
                dbc.Col(
                    [
                        "Longitude:",
                        dcc.RangeSlider(
                            min=-180,
                            max=180,
                            step=0.5,
                            marks={
                                -180: "-180",
                                -90: "-90",
                                0: "0",
                                90: "90",
                                180: "180",
                            },
                            value=lon_range,
                            tooltip={"placement": "top", "always_visible": True},
                            id="longitude-selector",
                        ),
                    ],
                    className="nav_column_bottom",
                ),
                dbc.Col(
                    [
                        "Latitude:",
                        dcc.RangeSlider(
                            min=-90,
                            max=90,
                            step=0.5,
                            marks={-90: "-90", -45: "-45", 0: "0", 45: "45", 90: "90"},
                            value=lat_range,
                            tooltip={"placement": "top", "always_visible": True},
                            id="latitude-selector",
                        ),
                    ],
                    className="nav_column_bottom",
                ),
                dbc.Col(
                    [
                        "Time period:",
                        dcc.RangeSlider(
                            min=1950,
                            max=2020,
                            step=1,
                            marks={
                                1950: "1950",
                                1960: "1960",
                                1970: "1970",
                                1980: "1980",
                                1990: "1990",
                                2000: "2000",
                                2010: "2010",
                                2020: "2020",
                            },
                            value=[1950, 2020],
                            tooltip={"placement": "top", "always_visible": True},
                            id="year-selector",
                        ),
                    ],
                    className="nav_column_bottom",
                ),
            ]
        ),
    ],
    className="navbar-light bg-light",
)

# Map row
maprow = html.Div(
    [
        dbc.Row(
            id="maprow",
            children=[
                dbc.Col(
                    [
                        dl.Map(
                            center=[0, 0],
                            zoom=2,
                            worldCopyJump=True,
                            minZoom=2,
                            zoomSnap=0.25,
                            children=[
                                dl.TileLayer(),
                                dl.GeoJSON(
                                    data=generate_poly(lon_range, lat_range),
                                    id="aio",
                                    options=dict(
                                        fill=False,
                                        dashArray="7",
                                        color="gray",
                                        weight=2,
                                    ),
                                ),
                                dl.GeoJSON(
                                    data=default_patches.__geo_interface__,
                                    id="patches",
                                    options=dict(
                                        style=ns("color_polys"),
                                        onEachFeature=ns("bindPopup"),
                                    ),
                                    hideout=hideout_dict,
                                ),
                                dl.LayerGroup(id="cbar", children=[]),
                            ],
                            id="map",
                        )
                    ],
                    id="map_column",
                    style={
                        "width": "calc(100vw - 250px)",
                        "height": "calc(100vh - 240px)",
                        "display": "block",
                        "flex": "none",
                    },
                ),
                dbc.Button(
                    children=["❯"],
                    color="primary",
                    id="toggle-sidebar",
                    n_clicks=0,
                    style={"right": "260px"},
                ),
                dbc.Col(
                    [
                        html.Div(
                            title="Polygon details",
                            children=[
                                html.Div(
                                    children=[poly_table],
                                    id="polygon-table",
                                    style={"height": "calc(100vh - 350px)"},
                                ),
                                html.Div(
                                    [
                                        html.A(
                                            "Download NetCDF (all)",
                                            className="btn btn-danger btn-download",
                                            id="btn-netcdf",
                                        ),
                                        dcc.Download(id="netcdf-download"),
                                    ],
                                    className="download_button",
                                ),
                                html.Div(
                                    [
                                        html.A(
                                            "Download GeoJSON (sel)",
                                            className="btn btn-danger btn-download",
                                            id="btn-geojson",
                                        ),
                                        dcc.Download(id="geojson-download"),
                                    ],
                                    className="download_button",
                                ),
                            ],
                            id="right-collapse",
                        )
                    ],
                    id="sidebar_column",
                    style={
                        "width": "250px",
                        "display": "block",
                        "flex": "none",
                        "position": "absolute",
                        "right": "0px",
                    },
                ),
            ],
        )
    ]
)

hidden = html.Div([html.Div(id="file_name", children=[], style=dict(display="none"))])

# Definition of app layout
app = Dash(
    __name__,
    update_title=None,
    title="INTEXseas Extreme Season Explorer",
    external_stylesheets=[dbc.themes.BOOTSTRAP, "assets/style.css"],
    external_scripts=["assets/color.js"],
    meta_tags=[{"name": "viewport", "content": "width=device-width, initial-scale=1"}],
)
app.layout = html.Div([header, navbar, maprow, hidden])


@app.callback(
    Output("longitude-selector", "value"),
    Output("latitude-selector", "value"),
    Input("region-selector", "value"),
)
def subset_region(region_value: str):

    if region_value == "world":
        longitude_range = [-180, 180]
        latitude_range = [-90, 90]
    elif region_value == "nh":
        longitude_range = [-180, 180]
        latitude_range = [0, 90]
    elif region_value == "sh":
        longitude_range = [-180, 180]
        latitude_range = [-90, 0]
    elif region_value == "europe":
        longitude_range = [-20, 30]
        latitude_range = [30, 80]
    elif region_value == "asia":
        longitude_range = [40, 180]
        latitude_range = [10, 80]
    elif region_value == "na":
        longitude_range = [-170, -50]
        latitude_range = [20, 80]
    else:
        longitude_range = [-180, 180]
        latitude_range = [-90, 90]

    return longitude_range, latitude_range


@app.callback(
    Output("patches", "data"),
    Output("patches", "hideout"),
    Output("option-selector", "options"),
    Output("option-selector", "value"),
    Output("cbar", "children"),
    Output("polygon-table", "children"),
    Output("aio", "data"),
    Output("file_name", "children"),
    Output("nval-selector", "max"),
    Input("parameter-selector", "value"),
    Input("option-selector", "value"),
    Input("season-selector", "value"),
    Input("nval-selector", "value"),
    Input("ranking-selector", "value"),
    Input("longitude-selector", "value"),
    Input("latitude-selector", "value"),
    Input("year-selector", "value"),
)
def draw_patches(
    parameter_value,
    parameter_option,
    season_value,
    nval_value,
    ranking_option,
    longitude_values,
    latitude_values,
    year_values,
):

    parameter_options = PARAMETER_OPTIONS[f"{parameter_value}"]["options"]

    # Check if parameter_option is contained in parameter_options
    if parameter_option in [d["value"] for d in parameter_options]:
        option_selected = parameter_option
    # Otherwise, use the first parameter option
    else:
        option_selected = parameter_options[0]["value"]

    # Load patches
    selected_patch = f"patches_{parameter_value}_{season_value}_{option_selected}"
    patches = load_patches(str(DATA_DIR / f"{selected_patch}.geojson"))

    patches = filter_patches(
        patches,
        ranking_option,
        nval_value,
        longitude_values,
        latitude_values,
        year_values,
    )

    # Check if number of values was modified due to filtering
    if len(patches)< nval_value:
        max_events = len(patches)
    else:
        max_events = MAX_NUM_EVENTS

    classes = list(patches["label"])
    labels = list(patches["year"])

    # Update area of interest
    aio = generate_poly(longitude_values, latitude_values)

    # Update and create colorbar
    colorscale = generate_cbar(labels)
    cbar_height = nval_value * 32
    colorbar = dlx.categorical_colorbar(
        categories=[str(y) for y in labels],
        colorscale=colorscale,
        width=20,
        height=cbar_height,
        position="bottomleft",
    )

    hideout_dict = dict(
        colorscale=colorscale,
        classes=classes,
        style=style,
        colorProp="label",
        parameter=parameter_value,
    )

    # Generate table
    poly_table = generate_table(
        patches, colorscale, classes, ranking_option, parameter_value, parameter_option
    )

    return (
        patches.__geo_interface__,
        hideout_dict,
        parameter_options,
        option_selected,
        [colorbar],
        poly_table,
        aio,
        selected_patch,
        max_events
    )


# @app.callback(
#     Output("netcdf-download", "data"),
#     Input("btn-netcdf", "n_clicks"),
#     Input("file_name", "children"),
#     prevent_initial_call=True,
# )
# def dl_netcdf(n_clicks, file_name):

#     print(f"Sending ./data/{file_name}.nc")
#     return dcc.send_file(f"./data/{file_name}.nc")


# @app.callback(
#     Output("geojson-download", "data"),
#     Input("btn-geojson", "n_clicks"),
#     Input("patches", "data"),
#     prevent_initial_call=True,
# )
# def dl_geojson(n_clicks, patches):
#     return None
#     # return dcc.send_string(patches, "patches.geojson")


@app.callback(
    Output("map_column", "style"),
    Output("sidebar_column", "style"),
    Output("toggle-sidebar", "style"),
    Output("toggle-sidebar", "children"),
    Input("toggle-sidebar", "n_clicks"),
    Input("map_column", "style"),
    Input("sidebar_column", "style"),
    Input("toggle-sidebar", "style"),
    Input("toggle-sidebar", "children"),
)
def toggle_sidebar(n_clicks, map_style, sidebar_style, toggle_style, button):
    if n_clicks:
        if sidebar_style["display"] == "none":
            sidebar_style["display"] = "block"
            toggle_style["right"] = "260px"
            map_style["width"] = "calc(100vw - 250px)"
            button = ["❯"]
        else:
            sidebar_style["display"] = "none"
            toggle_style["right"] = "10px"
            map_style["width"] = "100%"
            button = ["❮"]
        return map_style, sidebar_style, toggle_style, button

    return map_style, sidebar_style, toggle_style, button


server = app.server

if __name__ == "__main__":
    app.run_server(debug=True, port=8050)<|MERGE_RESOLUTION|>--- conflicted
+++ resolved
@@ -10,10 +10,6 @@
 from dash import Dash, dcc, html
 from dash.dependencies import Input, Output
 from dash_extensions.javascript import Namespace
-<<<<<<< HEAD
-=======
-
->>>>>>> 8f0873b1
 from exseas_explorer.util import (
     filter_patches,
     generate_cbar,
