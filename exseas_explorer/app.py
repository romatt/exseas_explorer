--- conflicted
+++ resolved
@@ -13,10 +13,6 @@
 from dash import Dash, Input, Output, State, dcc, html, no_update
 from dash.dependencies import Input, Output
 from dash_extensions.javascript import Namespace
-<<<<<<< HEAD
-from geojson import FeatureCollection, dump
-=======
->>>>>>> fa235ffc
 
 from exseas_explorer.util import (
     build_download_button,
@@ -611,14 +607,9 @@
         [colorbar],
         poly_table,
         aio,
-<<<<<<< HEAD
         max_events,
         dl_button,
         event_title,
-=======
-        selected_patch,
-        max_events,
->>>>>>> fa235ffc
     )
 
 
