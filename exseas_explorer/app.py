# Run this app with `python app.py` and
# visit http://127.0.0.1:8050/ in your web browser.

from curses.textpad import rectangle
import os

import dash_bootstrap_components as dbc
import dash_leaflet as dl
import dash_leaflet.express as dlx
from dash import Dash, dcc, html
from dash.dependencies import Input, Output
from dash.exceptions import PreventUpdate
from dash_extensions.javascript import Namespace
<<<<<<< HEAD
from importlib_metadata import NullFinder

from util import (
    filter_patches,
    generate_cbar,
    generate_table,
    load_patches,
    generate_dl,
    generate_poly,
=======
from util import (
    filter_patches,
    generate_cbar,
    generate_dl,
    generate_poly,
    generate_table,
    load_patches,
>>>>>>> 078dfca8
)

ns = Namespace("myNamespace", "mySubNamespace")

# OPTIONS
MIN_YEAR = 1950
MAX_YEAR = 2020
MIN_NUM_EVENTS = 1
MAX_NUM_EVENTS = 20
<<<<<<< HEAD
lon_range = [-180, 180]
lat_range = [-90, 90]
=======
>>>>>>> 078dfca8
DATA_DIR = "/var/www/exseas_explorer/exseas_explorer/data/"
DEFAULT_SETTING = "patches_T2M_djf_ProbCold"
PARAMETER_LIST = [
    {"label": "2m Temperature", "value": "T2M"},
    {"label": "Total Precipitation", "value": "RTOT"},
    {"label": "10m Win", "value": "WG10"},
]
PARAMETER_OPTIONS = {
    "T2M": {
        "options": [
            {"label": "Hot", "value": "ProbHot"},
            {"label": "Cold", "value": "ProbCold"},
        ]
<<<<<<< HEAD
    },
    "RTOT": {
        "options": [
            {"label": "Wet", "value": "ProbWet"},
            {"label": "Dry", "value": "ProbDry"},
        ]
    },
=======
    },
    "RTOT": {
        "options": [
            {"label": "Wet", "value": "ProbWet"},
            {"label": "Dry", "value": "ProbDry"},
        ]
    },
>>>>>>> 078dfca8
    "WG10": {
        "options": [
            {"label": "Windy", "value": "ProbWindy"},
            {"label": "Calm", "value": "ProbCalm"},
        ]
    },
}
SEASON_LIST = [
    {"label": "DJF", "value": "djf"},
    {"label": "MAM", "value": "mam"},
    {"label": "JJA", "value": "jja"},
    {"label": "SON", "value": "son"},
]
LOCATION_LIST = [
    {"label": "All Objects", "value": "all_patches_"},
    {"label": "Land Objects Only", "value": "land_patches_"},
]
RANKING_LIST = [
    {"label": "Area", "value": 1},
    {"label": "Area over Land", "value": 2},
    {"label": "Mean Anomaly", "value": 3},
    {"label": "Mean Anomaly over Land", "value": 4},
    {"label": "Integrated Anomaly", "value": 5},
    {"label": "Integrated Anomaly over Land", "value": 6},
]
REGION_LIST = [
    {"label": "World", "value": "world"},
    {"label": "Northern Hemisphere", "value": "nh"},
    {"label": "Southern Hemisphere", "value": "sh"},
    {"label": "Europe", "value": "europe"},
    {"label": "North America", "value": "na"},
    {"label": "Asia", "value": "asia"},
]

# LOAD DEFAULT PATCHES
default_patches = load_patches(os.path.join(DATA_DIR, f"{DEFAULT_SETTING}.geojson"))
default_patches = filter_patches(default_patches)
classes = list(default_patches["Label"])
colorscale = generate_cbar(list(default_patches["Year"]))
poly_table = generate_table(default_patches, colorscale, classes)
poly_download = generate_dl(default_patches, DEFAULT_SETTING)

# POLYGON STYLE DEFINITIONS
style = dict(fillOpacity=0.5, weight=2)
hideout_dict = dict(
    colorscale=colorscale, classes=classes, style=style, colorProp="Label"
)

# Header row
header = html.Div(
    [
        dbc.Row(
            className="title",
            children=[
                dbc.Col(
                    [
                        dbc.NavbarBrand(
                            "INTEXseas Extreme Season Explorer",
                            className="ml-1",
                            style={
                                "font-size": "x-large",
                                "padding": "10px",
                                "line-height": "60px",
                                "color": "white",
                            },
                        )
                    ]
                ),
                dbc.Col(
                    [
                        html.Img(
                            src="/assets/eth_logo.png",
                            height="60px",
                            style={"padding": "10px", "float": "right"},
<<<<<<< HEAD
                            id="eth_logo",
=======
>>>>>>> 078dfca8
                        ),
                        html.Img(
                            src="/assets/iac_logo.png",
                            height="60px",
                            style={"padding": "10px", "float": "right"},
<<<<<<< HEAD
                            id="iac_logo",
=======
>>>>>>> 078dfca8
                        ),
                    ]
                ),
            ],
        )
    ],
    className="navbar-expand-lg navbar-light bg-primary",
)

# Navigation row
navbar = html.Div(
    [
        dbc.Row(
            children=[
                dbc.Col(
                    [
                        "Parameter:",
                        dcc.Dropdown(
                            PARAMETER_LIST,
                            "T2M",
                            id="parameter-selector",
                            clearable=False,
                            searchable=False,
                        ),
                    ],
                    className="nav_column_top",
                ),
                dbc.Col(
                    [
<<<<<<< HEAD
                        "Type of extreme:",
=======
                        "Option:",
>>>>>>> 078dfca8
                        dcc.Dropdown(
                            PARAMETER_OPTIONS["T2M"]["options"],
                            "ProbCold",
                            id="option-selector",
                            clearable=False,
                            searchable=False,
                        ),
                    ],
                    className="nav_column_top",
                ),
                dbc.Col(
                    [
                        "Season:",
                        dcc.Dropdown(
                            SEASON_LIST,
                            "djf",
                            id="season-selector",
                            clearable=False,
                            searchable=False,
                        ),
                    ],
                    className="nav_column_top",
                ),
                dbc.Col(
                    [
<<<<<<< HEAD
                        "Sort by:",
=======
                        "Filter by:",
>>>>>>> 078dfca8
                        dcc.Dropdown(
                            RANKING_LIST,
                            1,
                            id="ranking-selector",
                            clearable=False,
                            searchable=False,
                        ),
                    ],
                    className="nav_column_top",
                ),
                dbc.Col(
                    [
                        "Region:",
                        dcc.Dropdown(
                            REGION_LIST,
                            "world",
                            id="region-selector",
                            clearable=False,
                            searchable=False,
                        ),
                    ],
                    className="nav_column_top",
                ),
                dbc.Col(
                    [
<<<<<<< HEAD
                        "Number of events:",
=======
                        "Numer of events:",
>>>>>>> 078dfca8
                        html.Br(),
                        dcc.Input(
                            value=10,
                            id="nval-selector",
                            type="number",
                            min=MIN_NUM_EVENTS,
                            max=MAX_NUM_EVENTS,
                            step=1,
                        ),
                    ],
                    className="nav_column_top",
                ),
            ]
        ),
        dbc.Row(
            children=[
                dbc.Col(
                    [
                        "Longitude:",
                        dcc.RangeSlider(
                            min=-180,
                            max=180,
                            step=0.5,
                            marks={
                                -180: "-180",
                                -90: "-90",
                                0: "0",
                                90: "90",
                                180: "180",
                            },
<<<<<<< HEAD
                            value=lon_range,
=======
                            value=[-180, 180],
>>>>>>> 078dfca8
                            tooltip={"placement": "top", "always_visible": True},
                            id="longitude-selector",
                        ),
                    ],
                    className="nav_column_bottom",
                ),
                dbc.Col(
                    [
                        "Latitude:",
                        dcc.RangeSlider(
                            min=-90,
                            max=90,
                            step=0.5,
                            marks={-90: "-90", -45: "-45", 0: "0", 45: "45", 90: "90"},
<<<<<<< HEAD
                            value=lat_range,
=======
                            value=[-90, 90],
>>>>>>> 078dfca8
                            tooltip={"placement": "top", "always_visible": True},
                            id="latitude-selector",
                        ),
                    ],
                    className="nav_column_bottom",
                ),
                dbc.Col(
                    [
<<<<<<< HEAD
                        "Time period:",
=======
                        "Interval:",
>>>>>>> 078dfca8
                        dcc.RangeSlider(
                            min=1950,
                            max=2020,
                            step=1,
                            marks={
                                1950: "1950",
                                1960: "1960",
                                1970: "1970",
                                1980: "1980",
                                1990: "1990",
                                2000: "2000",
                                2010: "2010",
                                2020: "2020",
                            },
                            value=[1950, 2020],
                            tooltip={"placement": "top", "always_visible": True},
                            id="year-selector",
                        ),
                    ],
                    className="nav_column_bottom",
                ),
            ]
        ),
    ],
    className="navbar-light bg-light",
)

# Map row
maprow = html.Div(
    [
        dbc.Row(
            id="maprow",
            children=[
                dbc.Col(
                    [
                        dl.Map(
                            center=[0, 0],
                            zoom=2,
                            worldCopyJump=True,
                            minZoom=2,
                            zoomSnap=0.25,
                            children=[
                                dl.TileLayer(),
                                dl.GeoJSON(
<<<<<<< HEAD
                                    data=generate_poly(lon_range, lat_range),
                                    id="aio",
                                    options=dict(
                                        fill=False,
                                        dashArray="7",
                                        color="gray",
                                        weight=2,
                                    ),
                                ),
                                dl.GeoJSON(
=======
>>>>>>> 078dfca8
                                    data=default_patches.__geo_interface__,
                                    id="patches",
                                    options=dict(
                                        style=ns("color_polys"),
                                        onEachFeature=ns("bindPopup"),
                                    ),
                                    hideout=hideout_dict,
                                ),
                                dl.LayerGroup(id="cbar", children=[]),
                            ],
                            id="map",
                        )
                    ],
                    id="map_column",
                    style={
                        "width": "calc(100vw - 250px)",
                        "height": "calc(100vh - 240px)",
                        "display": "block",
                        "flex": "none",
                    },
                ),
                dbc.Button(
                    children=["❯"],
                    color="primary",
                    id="toggle-sidebar",
                    n_clicks=0,
                    style={"right": "260px"},
                ),
                dbc.Col(
                    [
                        html.Div(
                            title="Polygon details",
                            children=[
                                html.Div(
                                    children=[poly_table],
                                    id="polygon-table",
                                    style={"height": "calc(100vh - 350px)"},
                                ),
                                html.Div(
                                    [
                                        html.A(
                                            "Download NetCDF (all)",
                                            className="btn btn-danger btn-download",
                                            id="btn-netcdf",
                                        ),
                                        dcc.Download(id="netcdf-download"),
                                    ],
                                    className="download_button",
                                ),
                                html.Div(
                                    [
                                        html.A(
                                            "Download GeoJSON (sel)",
                                            className="btn btn-danger btn-download",
                                            id="btn-geojson",
                                        ),
                                        dcc.Download(id="geojson-download"),
                                    ],
                                    className="download_button",
                                ),
                            ],
                            id="right-collapse",
                        )
                    ],
                    id="sidebar_column",
                    style={
                        "width": "250px",
                        "display": "block",
                        "flex": "none",
                        "position": "absolute",
                        "right": "0px",
                    },
                ),
            ],
        )
    ]
)
<<<<<<< HEAD

hidden = html.Div([html.Div(id="file_name", children=[], style=dict(display="none"))])
=======
>>>>>>> 078dfca8

# Definition of app layout
app = Dash(
    __name__,
    update_title=None,
    title="INTEXseas Extreme Season Explorer",
    external_stylesheets=[dbc.themes.BOOTSTRAP, "assets/style.css"],
    external_scripts=["assets/color.js"],
    meta_tags=[{"name": "viewport", "content": "width=device-width, initial-scale=1"}],
)
<<<<<<< HEAD
app.layout = html.Div([header, navbar, maprow, hidden])
=======
app.layout = html.Div([header, navbar, maprow])
>>>>>>> 078dfca8


@app.callback(
    Output("longitude-selector", "value"),
    Output("latitude-selector", "value"),
    Input("region-selector", "value"),
)
def subset_region(region_value):

    if region_value == "world":
        longitude_range = [-180, 180]
        latitude_range = [-90, 90]
    elif region_value == "nh":
        longitude_range = [-180, 180]
        latitude_range = [0, 90]
    elif region_value == "sh":
        longitude_range = [-180, 180]
        latitude_range = [-90, 0]
    elif region_value == "europe":
        longitude_range = [-20, 30]
        latitude_range = [30, 80]
    elif region_value == "asia":
        longitude_range = [40, 180]
        latitude_range = [10, 80]
    elif region_value == "na":
        longitude_range = [-170, -50]
        latitude_range = [20, 80]
    else:
        longitude_range = [-180, 180]
        latitude_range = [-90, 90]

    return longitude_range, latitude_range


@app.callback(
    Output("patches", "data"),
    Output("patches", "hideout"),
    Output("option-selector", "options"),
    Output("option-selector", "value"),
    Output("cbar", "children"),
<<<<<<< HEAD
    Output("polygon-table", "children"),
    Output("aio", "data"),
    Output("file_name", "children"),
=======
    Output("right-collapse", "children"),
>>>>>>> 078dfca8
    Input("parameter-selector", "value"),
    Input("option-selector", "value"),
    Input("season-selector", "value"),
    Input("nval-selector", "value"),
    Input("ranking-selector", "value"),
    Input("longitude-selector", "value"),
    Input("latitude-selector", "value"),
    Input("year-selector", "value"),
<<<<<<< HEAD
=======
    Input("patches", "click_feature"),
>>>>>>> 078dfca8
)
def draw_patches(
    parameter_value,
    parameter_option,
    season_value,
    nval_value,
    ranking_option,
    longitude_values,
    latitude_values,
    year_values,
<<<<<<< HEAD
=======
    feature,
>>>>>>> 078dfca8
):

    parameter_options = PARAMETER_OPTIONS[f"{parameter_value}"]["options"]

    # Check if parameter_option is contained in parameter_options
    if parameter_option in [d["value"] for d in parameter_options]:
        option_selected = parameter_option
    # Otherwise, use the first parameter option
    else:
        option_selected = parameter_options[0]["value"]

    # Load patches
    selected_patch = f"patches_{parameter_value}_{season_value}_{option_selected}"
    patches = load_patches(os.path.join(DATA_DIR, f"{selected_patch}.geojson"))
    patches = filter_patches(
        patches,
        ranking_option,
        nval_value,
        longitude_values,
        latitude_values,
        year_values,
    )

    classes = list(patches["Label"])
    labels = list(patches["Year"])

    # Update area of interest
    aio = generate_poly(longitude_values, latitude_values)

    # Update and create colorbar
    colorscale = generate_cbar(labels)
    cbar_height = nval_value * 32
    colorbar = dlx.categorical_colorbar(
        categories=[str(y) for y in labels],
        colorscale=colorscale,
        width=20,
        height=cbar_height,
        position="bottomleft",
    )

    hideout_dict = dict(
<<<<<<< HEAD
        colorscale=colorscale, classes=classes, style=style, colorProp="Label", parameter=parameter_value
=======
        colorscale=colorscale, classes=classes, style=style, colorProp="Label"
>>>>>>> 078dfca8
    )

    # Generate table
    poly_table = generate_table(
<<<<<<< HEAD
        patches, colorscale, classes, ranking_option, parameter_value, parameter_option
    )

=======
        patches, colorscale, classes, ranking_option, parameter_value
    )

    # Generate download buttons
    poly_download = generate_dl(patches, selected_patch)

>>>>>>> 078dfca8
    return (
        patches.__geo_interface__,
        hideout_dict,
        parameter_options,
        option_selected,
<<<<<<< HEAD
        [colorbar],
        poly_table,
        aio,
        selected_patch,
    )


# @app.callback(
#     Output("netcdf-download", "data"),
#     Input("btn-netcdf", "n_clicks"),
#     Input("file_name", "children"),
#     prevent_initial_call=True,
# )
# def dl_netcdf(n_clicks, file_name):

#     print(f"Sending ./data/{file_name}.nc")
#     return dcc.send_file(f"./data/{file_name}.nc")


# @app.callback(
#     Output("geojson-download", "data"),
#     Input("btn-geojson", "n_clicks"),
#     Input("patches", "data"),
#     prevent_initial_call=True,
# )
# def dl_geojson(n_clicks, patches):
#     return None
#     # return dcc.send_string(patches, "patches.geojson")


=======
        [colorbar, aio],
        [poly_table, poly_download],
    )


>>>>>>> 078dfca8
@app.callback(
    Output("map_column", "style"),
    Output("sidebar_column", "style"),
    Output("toggle-sidebar", "style"),
    Output("toggle-sidebar", "children"),
    Input("toggle-sidebar", "n_clicks"),
    Input("map_column", "style"),
    Input("sidebar_column", "style"),
    Input("toggle-sidebar", "style"),
    Input("toggle-sidebar", "children"),
)
def toggle_sidebar(n_clicks, map_style, sidebar_style, toggle_style, button):
    if n_clicks:
        if sidebar_style["display"] == "none":
            sidebar_style["display"] = "block"
            toggle_style["right"] = "260px"
            map_style["width"] = "calc(100vw - 250px)"
            button = ["❯"]
        else:
            sidebar_style["display"] = "none"
            toggle_style["right"] = "10px"
            map_style["width"] = "100%"
            button = ["❮"]
        return map_style, sidebar_style, toggle_style, button

    return map_style, sidebar_style, toggle_style, button


server = app.server

if __name__ == "__main__":
    app.run_server(debug=True, port=8050)<|MERGE_RESOLUTION|>--- conflicted
+++ resolved
@@ -11,7 +11,6 @@
 from dash.dependencies import Input, Output
 from dash.exceptions import PreventUpdate
 from dash_extensions.javascript import Namespace
-<<<<<<< HEAD
 from importlib_metadata import NullFinder
 
 from util import (
@@ -21,15 +20,6 @@
     load_patches,
     generate_dl,
     generate_poly,
-=======
-from util import (
-    filter_patches,
-    generate_cbar,
-    generate_dl,
-    generate_poly,
-    generate_table,
-    load_patches,
->>>>>>> 078dfca8
 )
 
 ns = Namespace("myNamespace", "mySubNamespace")
@@ -39,11 +29,8 @@
 MAX_YEAR = 2020
 MIN_NUM_EVENTS = 1
 MAX_NUM_EVENTS = 20
-<<<<<<< HEAD
 lon_range = [-180, 180]
 lat_range = [-90, 90]
-=======
->>>>>>> 078dfca8
 DATA_DIR = "/var/www/exseas_explorer/exseas_explorer/data/"
 DEFAULT_SETTING = "patches_T2M_djf_ProbCold"
 PARAMETER_LIST = [
@@ -57,7 +44,6 @@
             {"label": "Hot", "value": "ProbHot"},
             {"label": "Cold", "value": "ProbCold"},
         ]
-<<<<<<< HEAD
     },
     "RTOT": {
         "options": [
@@ -65,15 +51,6 @@
             {"label": "Dry", "value": "ProbDry"},
         ]
     },
-=======
-    },
-    "RTOT": {
-        "options": [
-            {"label": "Wet", "value": "ProbWet"},
-            {"label": "Dry", "value": "ProbDry"},
-        ]
-    },
->>>>>>> 078dfca8
     "WG10": {
         "options": [
             {"label": "Windy", "value": "ProbWindy"},
@@ -148,19 +125,11 @@
                             src="/assets/eth_logo.png",
                             height="60px",
                             style={"padding": "10px", "float": "right"},
-<<<<<<< HEAD
-                            id="eth_logo",
-=======
->>>>>>> 078dfca8
                         ),
                         html.Img(
                             src="/assets/iac_logo.png",
                             height="60px",
                             style={"padding": "10px", "float": "right"},
-<<<<<<< HEAD
-                            id="iac_logo",
-=======
->>>>>>> 078dfca8
                         ),
                     ]
                 ),
@@ -190,11 +159,7 @@
                 ),
                 dbc.Col(
                     [
-<<<<<<< HEAD
                         "Type of extreme:",
-=======
-                        "Option:",
->>>>>>> 078dfca8
                         dcc.Dropdown(
                             PARAMETER_OPTIONS["T2M"]["options"],
                             "ProbCold",
@@ -220,11 +185,7 @@
                 ),
                 dbc.Col(
                     [
-<<<<<<< HEAD
                         "Sort by:",
-=======
-                        "Filter by:",
->>>>>>> 078dfca8
                         dcc.Dropdown(
                             RANKING_LIST,
                             1,
@@ -250,11 +211,7 @@
                 ),
                 dbc.Col(
                     [
-<<<<<<< HEAD
                         "Number of events:",
-=======
-                        "Numer of events:",
->>>>>>> 078dfca8
                         html.Br(),
                         dcc.Input(
                             value=10,
@@ -285,11 +242,7 @@
                                 90: "90",
                                 180: "180",
                             },
-<<<<<<< HEAD
                             value=lon_range,
-=======
-                            value=[-180, 180],
->>>>>>> 078dfca8
                             tooltip={"placement": "top", "always_visible": True},
                             id="longitude-selector",
                         ),
@@ -304,11 +257,7 @@
                             max=90,
                             step=0.5,
                             marks={-90: "-90", -45: "-45", 0: "0", 45: "45", 90: "90"},
-<<<<<<< HEAD
                             value=lat_range,
-=======
-                            value=[-90, 90],
->>>>>>> 078dfca8
                             tooltip={"placement": "top", "always_visible": True},
                             id="latitude-selector",
                         ),
@@ -317,11 +266,7 @@
                 ),
                 dbc.Col(
                     [
-<<<<<<< HEAD
                         "Time period:",
-=======
-                        "Interval:",
->>>>>>> 078dfca8
                         dcc.RangeSlider(
                             min=1950,
                             max=2020,
@@ -366,7 +311,6 @@
                             children=[
                                 dl.TileLayer(),
                                 dl.GeoJSON(
-<<<<<<< HEAD
                                     data=generate_poly(lon_range, lat_range),
                                     id="aio",
                                     options=dict(
@@ -377,8 +321,6 @@
                                     ),
                                 ),
                                 dl.GeoJSON(
-=======
->>>>>>> 078dfca8
                                     data=default_patches.__geo_interface__,
                                     id="patches",
                                     options=dict(
@@ -456,11 +398,8 @@
         )
     ]
 )
-<<<<<<< HEAD
 
 hidden = html.Div([html.Div(id="file_name", children=[], style=dict(display="none"))])
-=======
->>>>>>> 078dfca8
 
 # Definition of app layout
 app = Dash(
@@ -471,11 +410,7 @@
     external_scripts=["assets/color.js"],
     meta_tags=[{"name": "viewport", "content": "width=device-width, initial-scale=1"}],
 )
-<<<<<<< HEAD
 app.layout = html.Div([header, navbar, maprow, hidden])
-=======
-app.layout = html.Div([header, navbar, maprow])
->>>>>>> 078dfca8
 
 
 @app.callback(
@@ -516,13 +451,9 @@
     Output("option-selector", "options"),
     Output("option-selector", "value"),
     Output("cbar", "children"),
-<<<<<<< HEAD
     Output("polygon-table", "children"),
     Output("aio", "data"),
     Output("file_name", "children"),
-=======
-    Output("right-collapse", "children"),
->>>>>>> 078dfca8
     Input("parameter-selector", "value"),
     Input("option-selector", "value"),
     Input("season-selector", "value"),
@@ -531,10 +462,6 @@
     Input("longitude-selector", "value"),
     Input("latitude-selector", "value"),
     Input("year-selector", "value"),
-<<<<<<< HEAD
-=======
-    Input("patches", "click_feature"),
->>>>>>> 078dfca8
 )
 def draw_patches(
     parameter_value,
@@ -545,10 +472,6 @@
     longitude_values,
     latitude_values,
     year_values,
-<<<<<<< HEAD
-=======
-    feature,
->>>>>>> 078dfca8
 ):
 
     parameter_options = PARAMETER_OPTIONS[f"{parameter_value}"]["options"]
@@ -590,33 +513,19 @@
     )
 
     hideout_dict = dict(
-<<<<<<< HEAD
         colorscale=colorscale, classes=classes, style=style, colorProp="Label", parameter=parameter_value
-=======
-        colorscale=colorscale, classes=classes, style=style, colorProp="Label"
->>>>>>> 078dfca8
     )
 
     # Generate table
     poly_table = generate_table(
-<<<<<<< HEAD
         patches, colorscale, classes, ranking_option, parameter_value, parameter_option
     )
 
-=======
-        patches, colorscale, classes, ranking_option, parameter_value
-    )
-
-    # Generate download buttons
-    poly_download = generate_dl(patches, selected_patch)
-
->>>>>>> 078dfca8
     return (
         patches.__geo_interface__,
         hideout_dict,
         parameter_options,
         option_selected,
-<<<<<<< HEAD
         [colorbar],
         poly_table,
         aio,
@@ -647,13 +556,6 @@
 #     # return dcc.send_string(patches, "patches.geojson")
 
 
-=======
-        [colorbar, aio],
-        [poly_table, poly_download],
-    )
-
-
->>>>>>> 078dfca8
 @app.callback(
     Output("map_column", "style"),
     Output("sidebar_column", "style"),
