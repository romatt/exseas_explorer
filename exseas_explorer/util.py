import functools

import dash_leaflet as dl
import geopandas
import matplotlib
import matplotlib.pyplot as plt
import numpy as np
import pandas as pd
from dash import dash_table, html
from geojson import Feature, FeatureCollection, Polygon


def filter_patches(
    df: geopandas.GeoDataFrame,
    criterion: int = 1,
    nvals: int = 10,
    lon_range: list = [-180, 180],
    lat_range: list = [-90, 90],
    year_range: list = [1950, 2020],
) -> geopandas.GeoDataFrame:
    """
    Filter patches

    Parameters
    ----------
    df : GeoDataFrame
        Unfiltered dataframe
    criterion : int, default: 1
        Criterion used to filter dataframe
    nvals : int, default: 10
        Number of most intense events to filter by
    lon_range : list, default: [-180, 180]
        List of longitude range
    lat_range : list, default: [-90, 90]
        List of latitude range
    year_range : list, default: [1950, 2020]
        List of year range

    Returns
    -------
    df : GeoDataFrame
        Filtered dataframe with the `nvals` most intense events
    """

    # Filter for coordinate
    df = df[(df["lonmean"] >= lon_range[0]) & (df["lonmean"] <= lon_range[1])]
    df = df[(df["latmean"] >= lat_range[0]) & (df["latmean"] <= lat_range[1])]

    # Filter for years
    df = df[(df["year"] >= year_range[0]) & (df["year"] <= year_range[1])]

    # Filter for criterion and number of values
    if criterion == 1:
        df = df[df["area"] >= np.sort(df["area"])[-nvals]]
    elif criterion == 2:
        # Remove instances where land_area is NAN
        df = df[~np.isnan(df["land_area"])]
        df = df[df["land_area"] >= np.sort(df["land_area"])[-nvals]]
    elif criterion == 3:
        df = df[np.abs(df["mean_ano"]) >= np.sort(np.abs(df["mean_ano"]))[-nvals]]
    elif criterion == 4:
        df = df[~np.isnan(df["land_mean_ano"])]
        df = df[
            np.abs(df["land_mean_ano"]) >= np.sort(np.abs(df["land_mean_ano"]))[-nvals]
        ]
    elif criterion == 5:
        df = df[
            np.abs(df["integrated_ano"])
            >= np.sort(np.abs(df["integrated_ano"]))[-nvals]
        ]
    elif criterion == 6:
        df = df[~np.isnan(df["land_integrated_ano"])]
        df = df[
            np.abs(df["land_integrated_ano"])
            >= np.sort(np.abs(df["land_integrated_ano"]))[-nvals]
        ]

    return df


@functools.cache
def load_patches(path: str) -> geopandas.GeoDataFrame:
    """
    Load selected patches and return geopandas object with patches

    Parameters
    ----------
    path : str
        Path to the GeoJSON file

    Returns
    -------
    df : geopandas.GeoDataFrame
        Geopandas geodataframe
    """

    # Load data
    in_file = open(path)
    df = geopandas.read_file(in_file)

    return df


def generate_cbar(labels: list) -> dl.Colorbar:
    """
    Generate colorbar for provided year labels

    Test years
    labels = [1952,1963,1964,1966,1969,1971,1979,1983,1987,2010]

    Parameters
    ----------
    labels : list
        List of years to process
    """

    # Define colors
    cmap = plt.get_cmap("nipy_spectral", len(labels))
    colors = [matplotlib.colors.to_hex(cmap(x)) for x in np.arange(len(labels))]

    return colors


def generate_table(
    df: pd.DataFrame,
    colors: list,
    labels: list,
    criterion: int = 1,
    parameter: str = "T2M",
    option: str = "ProbCold",
) -> dash_table.DataTable:
    """
    Generate table for provided years

    Parameters
    ----------
    df : pandas.DataFrame
        Filtered input dataframe
    colors : list
        List of colors for each row
    labels : list
        List of labels
    criterion : int, default: 1
        Criterion used to filter dataframe
    parameter : str, default: 'T2M'
        Parameter selected

    Returns
    -------
    dash_table.DataTable
        Table with relevant columns
    """

    pd.options.mode.chained_assignment = None

    if parameter == "T2M":
        units = "K"
    elif parameter == "RTOT":
        units = "m^3"
    elif parameter == "WG10":
        units = "m/s"

    ascending = False
    if option in ["ProbCold", "ProbDry", "ProbCalm"]:
        ascending = True

    if criterion == 1:
<<<<<<< HEAD
        column = "area"
        long_name = "Area (km^2)"
    elif criterion == 2:
        column = "land_area"
        long_name = "Land Area (km^2)"
    elif criterion == 3:
        column = "mean_ano"
        long_name = f"Mean Anom. ({units})"
    elif criterion == 4:
        column = "land_mean_ano"
        long_name = f"Mean Land Anom. ({units})"
    elif criterion == 5:
        column = "integrated_ano"
        long_name = f"Int. Anom. ({units})"
    elif criterion == 6:
        column = "land_integrated_ano"
        long_name = f"Int. Land Anom. ({units})"

    # Only return relevant columns
    df = df[["Label", "Year", column]]
    df[column] = df[column].round(2)
    df = df.sort_values(by=column, ascending=ascending)
    df = df.rename(columns={column: long_name})
=======
        df = df[["label", "year", "area"]]
        df["area"] = df["area"].round(2)
        df = df.sort_values(by="area", ascending=False)
        df = df.rename(columns={"area": "Area (km^2)"})
    elif criterion == 2:
        df = df[["label", "year", "land_area"]]
        df["land_area"] = df["land_area"].round(2)
        df = df.sort_values(by="land_area", ascending=False)
        df = df.rename(columns={"land_area": "Land Area (km^2)"})
    elif criterion == 3:
        df = df[["label", "year", "mean_ano"]]
        df["mean_ano"] = df["mean_ano"].round(2)
        if option == "ProbCold" or option == "ProbDry" or option == "ProbCalm":
            df = df.sort_values(by="mean_ano", ascending=True)
        else:
            df = df.sort_values(by="mean_ano", ascending=False)
        df = df.rename(columns={"mean_ano": f"Mean Anom. ({units})"})
    elif criterion == 4:
        df = df[["label", "year", "land_mean_ano"]]
        df["land_mean_ano"] = df["land_mean_ano"].round(2)
        if option == "ProbCold" or option == "ProbDry" or option == "ProbCalm":
            df = df.sort_values(by="land_mean_ano", ascending=True)
        else:
            df = df.sort_values(by="land_mean_ano", ascending=False)
        df = df.rename(columns={"land_mean_ano": f"Mean Land Anom. ({units})"})
    elif criterion == 5:
        df = df[["label", "year", "integrated_ano"]]
        df["integrated_ano"] = df["integrated_ano"].round(2)
        if option == "ProbCold" or option == "ProbDry" or option == "ProbCalm":
            df = df.sort_values(by="integrated_ano", ascending=True)
        else:
            df = df.sort_values(by="integrated_ano", ascending=False)
        df = df.rename(columns={"integrated_ano": f"Int. Anom. ({units})"})
    elif criterion == 6:
        df = df[["label", "year", "land_integrated_ano"]]
        df["land_integrated_ano"] = df["land_integrated_ano"].round(2)
        if option == "ProbCold" or option == "ProbDry" or option == "ProbCalm":
            df = df.sort_values(by="land_integrated_ano", ascending=True)
        else:
            df = df.sort_values(by="land_integrated_ano", ascending=False)
        df = df.rename(columns={"land_integrated_ano": f"Int. Land Anom. ({units})"})
>>>>>>> 1ce364f7

    # Generate dict with colors for table
    list = []

    # Convert dataframe year to list
    df_label = df["label"].tolist()

    for ind, label in enumerate(labels):
        row = df_label.index(label)
        list.append(
            {
                "if": {
                    "row_index": row,
                    "column_id": "year",
                },
                "backgroundColor": str(colors[ind]),
                "color": "white",
            }
        )

    # Drop label column before showing
    df = df.drop(columns=["label"])

    table = dash_table.DataTable(
        data=df.to_dict("records"), style_data_conditional=list, cell_selectable=False
    )

    return table


def generate_poly(lon_range, lat_range):
    """
    Generate a GeoJSON polygon with extensions of currently selected lon/lat restrictions
    """

    rect = FeatureCollection(
        [
            Feature(
                id="aio",
                geometry=Polygon(
                    [
                        [
                            (lon_range[0], lat_range[0]),
                            (lon_range[0], lat_range[1]),
                            (lon_range[1], lat_range[1]),
                            (lon_range[1], lat_range[0]),
                            (lon_range[0], lat_range[0]),
                        ]
                    ]
                ),
            )
        ]
    )

    return rect


def generate_details(feature: dict):
    """ """

    if feature is not None:
        if feature["properties"]["Link"] is not None:
            literature = html.P("Literature")
        else:
            literature = html.P("No literature for this feature")

        details = html.Div(
            [
                html.P(f"Statistics on patch {feature['id']}"),
                html.P(f"Year {feature['properties']['year']}"),
                html.P(f"Area {feature['properties']['area']}"),
                html.P(f"Land area {feature['properties']['land_area']}"),
                literature,
            ]
        )
    else:
        details = html.Div([html.P("You have not clicked on anything yet!")])
    return details


def generate_dl(df: pd.DataFrame, patch_name: str):
    """ """

    return html.Div(
        [
            html.A(
                "DOWNLOAD GEOJSON",
                download=f"{patch_name}.geojson",
                href=f"./data/{patch_name}.geojson",
                className="btn btn-danger btn-download",
            ),
            html.A(
                "DOWNLOAD NETCDF",
                download=f"{patch_name}.nc",
                href=f"./data/{patch_name}.nc",
                className="btn btn-danger btn-download",
            ),
        ],
        id="download",
    )<|MERGE_RESOLUTION|>--- conflicted
+++ resolved
@@ -165,7 +165,6 @@
         ascending = True
 
     if criterion == 1:
-<<<<<<< HEAD
         column = "area"
         long_name = "Area (km^2)"
     elif criterion == 2:
@@ -185,53 +184,10 @@
         long_name = f"Int. Land Anom. ({units})"
 
     # Only return relevant columns
-    df = df[["Label", "Year", column]]
+    df = df[["label", "year", column]]
     df[column] = df[column].round(2)
     df = df.sort_values(by=column, ascending=ascending)
     df = df.rename(columns={column: long_name})
-=======
-        df = df[["label", "year", "area"]]
-        df["area"] = df["area"].round(2)
-        df = df.sort_values(by="area", ascending=False)
-        df = df.rename(columns={"area": "Area (km^2)"})
-    elif criterion == 2:
-        df = df[["label", "year", "land_area"]]
-        df["land_area"] = df["land_area"].round(2)
-        df = df.sort_values(by="land_area", ascending=False)
-        df = df.rename(columns={"land_area": "Land Area (km^2)"})
-    elif criterion == 3:
-        df = df[["label", "year", "mean_ano"]]
-        df["mean_ano"] = df["mean_ano"].round(2)
-        if option == "ProbCold" or option == "ProbDry" or option == "ProbCalm":
-            df = df.sort_values(by="mean_ano", ascending=True)
-        else:
-            df = df.sort_values(by="mean_ano", ascending=False)
-        df = df.rename(columns={"mean_ano": f"Mean Anom. ({units})"})
-    elif criterion == 4:
-        df = df[["label", "year", "land_mean_ano"]]
-        df["land_mean_ano"] = df["land_mean_ano"].round(2)
-        if option == "ProbCold" or option == "ProbDry" or option == "ProbCalm":
-            df = df.sort_values(by="land_mean_ano", ascending=True)
-        else:
-            df = df.sort_values(by="land_mean_ano", ascending=False)
-        df = df.rename(columns={"land_mean_ano": f"Mean Land Anom. ({units})"})
-    elif criterion == 5:
-        df = df[["label", "year", "integrated_ano"]]
-        df["integrated_ano"] = df["integrated_ano"].round(2)
-        if option == "ProbCold" or option == "ProbDry" or option == "ProbCalm":
-            df = df.sort_values(by="integrated_ano", ascending=True)
-        else:
-            df = df.sort_values(by="integrated_ano", ascending=False)
-        df = df.rename(columns={"integrated_ano": f"Int. Anom. ({units})"})
-    elif criterion == 6:
-        df = df[["label", "year", "land_integrated_ano"]]
-        df["land_integrated_ano"] = df["land_integrated_ano"].round(2)
-        if option == "ProbCold" or option == "ProbDry" or option == "ProbCalm":
-            df = df.sort_values(by="land_integrated_ano", ascending=True)
-        else:
-            df = df.sort_values(by="land_integrated_ano", ascending=False)
-        df = df.rename(columns={"land_integrated_ano": f"Int. Land Anom. ({units})"})
->>>>>>> 1ce364f7
 
     # Generate dict with colors for table
     list = []
